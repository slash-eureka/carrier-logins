--- conflicted
+++ resolved
@@ -8,16 +8,12 @@
   WorkflowResult,
 } from '../types/index.js';
 
-<<<<<<< HEAD
-const KNOWN_CARRIERS = new Set(['net_abacus', 'com_amerisafe', 'com_apagents']);
-=======
 interface WorkflowModule {
   runWorkflow: (
     stagehand: Stagehand,
     job: WorkflowJob,
   ) => Promise<WorkflowResult>;
 }
->>>>>>> b7593c02
 
 /**
  * Identify carrier from login URL using reverse domain notation with underscores
@@ -82,22 +78,6 @@
       `../workflows/${carrierSlug}.js`
     )) as WorkflowModule;
 
-<<<<<<< HEAD
-      case 'com_amerisafe':
-        workflowModule = await import('../workflows/com_amerisafe.js');
-        break;
-
-      case 'com_apagents':
-        workflowModule = await import('../workflows/com_apagents.js');
-        break;
-
-      default:
-        return {
-          success: false,
-          statements: [],
-          error: `No workflow script implemented for carrier: ${String(carrierSlug)}`,
-        };
-=======
     return workflowModule.runWorkflow(client.stagehand, job);
   } catch (error: unknown) {
     if (
@@ -109,7 +89,6 @@
         statements: [],
         error: `No workflow implemented for carrier: ${carrierSlug}`,
       };
->>>>>>> b7593c02
     }
 
     Sentry.captureException(error);
